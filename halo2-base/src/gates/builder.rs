--- conflicted
+++ resolved
@@ -5,11 +5,7 @@
 use crate::{
     halo2_proofs::{
         circuit::{self, Layouter, Region, SimpleFloorPlanner, Value},
-<<<<<<< HEAD
-        plonk::{Advice, Circuit, Column, ConstraintSystem, Error, Selector},
-=======
         plonk::{Advice, Circuit, Column, ConstraintSystem, Error, Instance, Selector},
->>>>>>> f5664518
     },
     utils::ScalarField,
     AssignedValue, Context, SKIP_FIRST_PASS,
@@ -18,19 +14,6 @@
 use std::{
     cell::RefCell,
     collections::{HashMap, HashSet},
-<<<<<<< HEAD
-};
-
-pub type ThreadBreakPoints = Vec<usize>;
-pub type MultiPhaseThreadBreakPoints = Vec<ThreadBreakPoints>;
-
-#[derive(Clone, Debug, Default)]
-pub struct KeygenAssignments<F: ScalarField> {
-    pub assigned_advices: HashMap<(usize, usize), (circuit::Cell, usize)>, // (key = ContextCell, value = (circuit::Cell, row offset))
-    pub assigned_constants: HashMap<F, circuit::Cell>, // (key = constant, value = circuit::Cell)
-    pub break_points: MultiPhaseThreadBreakPoints,
-}
-=======
     env::{set_var, var},
 };
 
@@ -38,7 +21,6 @@
 pub type ThreadBreakPoints = Vec<usize>;
 /// Vector of vectors tracking the thread break points across different halo2 phases
 pub type MultiPhaseThreadBreakPoints = Vec<ThreadBreakPoints>;
->>>>>>> f5664518
 
 /// Stores the cell values loaded during the Keygen phase of a halo2 proof and breakpoints for multi-threading
 #[derive(Clone, Debug, Default)]
@@ -58,13 +40,9 @@
     pub threads: [Vec<Context<F>>; MAX_PHASE],
     /// Max number of threads
     thread_count: usize,
-<<<<<<< HEAD
-    pub witness_gen_only: bool,
-=======
     /// Flag for witness generation. If true, the gate thread builder is used for witness generation only.
     pub witness_gen_only: bool,
     /// The `unknown` flag is used during key generation. If true, during key generation witness [Value]s are replaced with Value::unknown() for safety.
->>>>>>> f5664518
     use_unknown: bool,
 }
 
@@ -81,41 +59,29 @@
         Self { threads, thread_count: 1, witness_gen_only, use_unknown: false }
     }
 
-<<<<<<< HEAD
-=======
     /// Creates a new [GateThreadBuilder] with `witness_gen_only` set to false.
     ///
     /// Performs the witness assignment computations and then checks using normal programming logic whether the gate constraints are all satisfied.
->>>>>>> f5664518
     pub fn mock() -> Self {
         Self::new(false)
     }
 
-<<<<<<< HEAD
-=======
     /// Creates a new [GateThreadBuilder] with `witness_gen_only` set to false.
     ///
     /// Performs the witness assignment computations and generates prover and verifier keys.
->>>>>>> f5664518
     pub fn keygen() -> Self {
         Self::new(false)
     }
 
-<<<<<<< HEAD
-=======
     /// Creates a new [GateThreadBuilder] with `witness_gen_only` set to true.
     ///
     /// Performs the witness assignment computations and then runs the proving system.
->>>>>>> f5664518
     pub fn prover() -> Self {
         Self::new(true)
     }
 
-<<<<<<< HEAD
-=======
     /// Creates a new [GateThreadBuilder] with `use_unknown` flag set.
     /// * `use_unknown`: If true, during key generation witness [Value]s are replaced with Value::unknown() for safety.
->>>>>>> f5664518
     pub fn unknown(self, use_unknown: bool) -> Self {
         Self { use_unknown, ..self }
     }
@@ -135,18 +101,12 @@
         self.witness_gen_only
     }
 
-<<<<<<< HEAD
-=======
     /// Returns the `use_unknown` flag.
->>>>>>> f5664518
     pub fn use_unknown(&self) -> bool {
         self.use_unknown
     }
 
-<<<<<<< HEAD
-=======
     /// Returns the current number of threads in the [GateThreadBuilder].
->>>>>>> f5664518
     pub fn thread_count(&self) -> usize {
         self.thread_count
     }
@@ -251,10 +211,6 @@
             mut break_points
         }: KeygenAssignments<F>,
     ) -> KeygenAssignments<F> {
-<<<<<<< HEAD
-        // assert!(!self.witness_gen_only);
-=======
->>>>>>> f5664518
         let use_unknown = self.use_unknown;
         let max_rows = config.max_rows;
         let mut fixed_col = 0;
@@ -317,10 +273,7 @@
 
                     row_offset += 1;
                 }
-<<<<<<< HEAD
-=======
                 // Assign fixed cells
->>>>>>> f5664518
                 for (c, _) in ctx.constant_equality_constraints.iter() {
                     if assigned_constants.get(c).is_none() {
                         #[cfg(feature = "halo2-axiom")]
@@ -445,21 +398,14 @@
     let mut lookup_advice = lookup_advice.iter();
     let mut lookup_column = lookup_advice.next();
     for ctx in threads {
-<<<<<<< HEAD
-        // if lookup_column is empty, that means there should be a single advice column and it has lookup enabled, so we don't need to copy to special lookup advice columns
-=======
         // if lookup_column is [None], that means there should be a single advice column and it has lookup enabled, so we don't need to copy to special lookup advice columns
->>>>>>> f5664518
         if lookup_column.is_some() {
             for advice in ctx.cells_to_lookup {
                 if lookup_offset >= config.max_rows {
                     lookup_offset = 0;
                     lookup_column = lookup_advice.next();
                 }
-<<<<<<< HEAD
-=======
                 // Assign the lookup advice values to the lookup_column
->>>>>>> f5664518
                 let value = advice.value;
                 let lookup_column = *lookup_column.unwrap();
                 #[cfg(feature = "halo2-axiom")]
@@ -531,10 +477,7 @@
         Self { builder: RefCell::new(builder.unknown(false)), break_points: RefCell::new(vec![]) }
     }
 
-<<<<<<< HEAD
-=======
     /// Creates a new [GateCircuitBuilder].
->>>>>>> f5664518
     pub fn prover(
         builder: GateThreadBuilder<F>,
         break_points: MultiPhaseThreadBreakPoints,
@@ -542,10 +485,7 @@
         Self { builder: RefCell::new(builder), break_points: RefCell::new(break_points) }
     }
 
-<<<<<<< HEAD
-=======
     /// Synthesizes from the [GateCircuitBuilder] by populating the advice column and assigning new threads if witness generation is performed.
->>>>>>> f5664518
     pub fn sub_synthesize(
         &self,
         gate: &FlexGateConfig<F>,
@@ -564,10 +504,7 @@
                         return Ok(());
                     }
                     // only support FirstPhase in this Builder because getting challenge value requires more specialized witness generation during synthesize
-<<<<<<< HEAD
-=======
                     // If we are not performing witness generation only, we can skip the first pass and assign threads directly
->>>>>>> f5664518
                     if !self.builder.borrow().witness_gen_only {
                         // clone the builder so we can re-use the circuit for both vk and pk gen
                         let builder = self.builder.borrow().clone();
@@ -587,10 +524,7 @@
                         *self.break_points.borrow_mut() = assignments.break_points;
                         assigned_advices = assignments.assigned_advices;
                     } else {
-<<<<<<< HEAD
-=======
                         // If we are only generating witness, we can skip the first pass and assign threads directly
->>>>>>> f5664518
                         let builder = self.builder.take();
                         let break_points = self.break_points.take();
                         for (phase, (threads, break_points)) in builder
@@ -665,10 +599,7 @@
         Self(GateCircuitBuilder::mock(builder))
     }
 
-<<<<<<< HEAD
-=======
     /// Creates an instance of the [RangeCircuitBuilder] and executes in prover mode.
->>>>>>> f5664518
     pub fn prover(
         builder: GateThreadBuilder<F>,
         break_points: MultiPhaseThreadBreakPoints,
@@ -716,18 +647,6 @@
         config: Self::Config,
         mut layouter: impl Layouter<F>,
     ) -> Result<(), Error> {
-<<<<<<< HEAD
-        config.load_lookup_table(&mut layouter).expect("load lookup table should not fail");
-        self.0.sub_synthesize(&config.gate, &config.lookup_advice, &config.q_lookup, &mut layouter);
-        Ok(())
-    }
-}
-
-#[derive(Clone, Copy, Debug)]
-pub enum CircuitBuilderStage {
-    Keygen,
-    Prover,
-=======
         // only load lookup table if we are actually doing lookups
         if config.lookup_advice.iter().map(|a| a.len()).sum::<usize>() != 0
             || !config.q_lookup.iter().all(|q| q.is_none())
@@ -870,6 +789,5 @@
     /// Prover Circuit
     Prover,
     /// Mock Circuit
->>>>>>> f5664518
     Mock,
 }